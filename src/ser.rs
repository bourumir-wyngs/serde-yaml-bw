//! YAML Serialization
//!
//! This module provides YAML serialization with the type `Serializer`.

use crate::error::{self, Error, ErrorImpl};
use crate::libyaml;
use crate::libyaml::emitter::{Emitter, Event, Mapping, Scalar, ScalarStyle, Sequence, SequenceStyle};
use crate::libyaml::tag::Tag;
use crate::value::tagged::{self, MaybeTag};
use base64::prelude::BASE64_STANDARD;
use base64::Engine;
use serde::de::Visitor;
use serde::ser::{self, Serializer as _};
use std::collections::HashSet;
use std::fmt::{self, Display};
use std::io;
use std::mem;
use std::num;
use std::str;

pub(crate) const ALIAS_NEWTYPE: &str = "$serde_yaml::alias";
pub(crate) const ANCHOR_NEWTYPE: &str = "$serde_yaml::anchor";
pub(crate) const FLOW_SEQ_NEWTYPE: &str = "$serde_yaml::flow_seq";

type Result<T, E = Error> = std::result::Result<T, E>;

/// Wrapper type that serializes the contained sequence using YAML flow style.
///
/// # Example
///
/// ```
/// use serde::Serialize;
/// use serde_yaml_bw::{to_string, FlowSeq};
///
/// #[derive(Serialize)]
/// struct Data {
///     flow: FlowSeq<Vec<u32>>,
/// }
///
/// let yaml = to_string(&Data { flow: FlowSeq(vec![1, 2, 3]) }).unwrap();
/// assert_eq!(yaml, "flow: [1, 2, 3]\n");
/// ```
pub struct FlowSeq<T>(pub T);

impl<T> ser::Serialize for FlowSeq<T>
where
    T: ser::Serialize,
{
    fn serialize<S>(&self, serializer: S) -> std::result::Result<S::Ok, S::Error>
    where
        S: ser::Serializer,
    {
        serializer.serialize_newtype_struct(FLOW_SEQ_NEWTYPE, &self.0)
    }
}

/// Builder to configure [`Serializer`].
/// ```
/// use serde::Serialize;
/// use serde_yaml_bw::SerializerBuilder;
///
/// #[derive(Serialize)]
/// struct Inner { value: u32 }
/// #[derive(Serialize)]
/// struct Outer { inner: Inner }
///
/// fn main() -> Result<(), serde_yaml_bw::Error> {
///     let mut buf = Vec::new();
///     let mut ser = SerializerBuilder::new()
///         .indent(4)
///         .width(80)
///         .check_unresolved_anchors(false)
///         .build(&mut buf)?;
///     let data = Outer { inner: Inner { value: 1 } };
///     data.serialize(&mut ser)?;
///     drop(ser);
///     assert_eq!(buf, b"inner:\n    value: 1\n");
///     Ok(())
/// }
/// ```
#[derive(Debug, Clone)]
pub struct SerializerBuilder {
    /// Preferred line width. A value of `-1` disables line wrapping.
    width: i32,
    /// Number of spaces to indent nested structures.
    indent: i32,
    /// Scalar style to use for simple scalars when none is specified.
    scalar_style: ScalarStyle,
    /// If true, unresolved anchors are reported on write
    check_unresolved_anchors: bool,
}

impl Default for SerializerBuilder {
    fn default() -> Self {
        Self {
            width: -1,
            indent: 2,
            scalar_style: ScalarStyle::Plain,
            check_unresolved_anchors: true,
        }
    }
}

impl SerializerBuilder {
    /// Create a builder with default settings.
    pub fn new() -> Self {
        Self::default()
    }

    /// Set preferred line width; `-1` means unlimited.
    pub fn width(mut self, width: i32) -> Self {
        self.width = width;
        self
    }

    /// Set indentation increment.
    pub fn indent(mut self, indent: i32) -> Self {
        self.indent = indent;
        self
    }

    /// Set default scalar style used for simple scalars.
    pub fn scalar_style(mut self, style: ScalarStyle) -> Self {
        self.scalar_style = style;
        self
    }

    /// If set, unresolved anchor error is reported if the anchor remains unknown
    /// at the time of writing (default). If for some reason non existent anchors should
    /// be emitted, set to true
    pub fn check_unresolved_anchors(mut self, check_unresolved_anchors: bool) -> Self {
        self.check_unresolved_anchors = check_unresolved_anchors;
        self
    }

    /// Build a [`Serializer`] writing to the given writer.
    pub fn build<W: io::Write>(self, writer: W) -> Result<Serializer<W>> {
        let mut emitter = Emitter::new(writer, self.width, self.indent)?;
        emitter.emit(Event::StreamStart)?;
        Ok(Serializer {
            depth: 0,
            state: State::default(),
            tag_stack: Vec::new(),
            pending_anchor: None,
            anchors: HashSet::new(),
            emitter,
            default_scalar_style: self.scalar_style,
<<<<<<< HEAD
            next_sequence_style: None,
=======
            check_missing_anchors: self.check_unresolved_anchors,
>>>>>>> 1fdde8c7
        })
    }
}

/// A structure for serializing Rust values into YAML.
///
/// # Example
///
/// ```
/// use anyhow::Result;
/// use serde::Serialize;
/// use std::collections::BTreeMap;
///
/// fn main() -> Result<()> {
///     let mut buffer = Vec::new();
///     let mut ser = serde_yaml_bw::Serializer::new(&mut buffer)?;
///
///     let mut object = BTreeMap::new();
///     object.insert("k", 107);
///     object.serialize(&mut ser)?;
///
///     object.insert("J", 74);
///     object.serialize(&mut ser)?;
///
///     drop(ser);
///     assert_eq!(buffer, b"k: 107\n---\nJ: 74\nk: 107\n");
///     Ok(())
/// }
/// ```
pub struct Serializer<W>
where
    W: io::Write,
{
    depth: usize,
    state: State,
    /// Stack of YAML tags currently in scope.
    tag_stack: Vec<String>,
    pending_anchor: Option<String>,
    anchors: HashSet<String>,
    emitter: Emitter<W>,
    default_scalar_style: ScalarStyle,
<<<<<<< HEAD
    next_sequence_style: Option<SequenceStyle>,
=======
    /// If set, error is returned when anchor cannot be resolved on write.
    check_missing_anchors: bool
>>>>>>> 1fdde8c7
}

enum State {
    /// Serializer is idle and no special handling is in progress. This
    /// variant is returned by `Default`.
    NothingInParticular,
    CheckForTag,
    CheckForDuplicateTag,
    FoundTag(String),
    AlreadyTagged,
}

impl Default for State {
    fn default() -> Self {
        // New serializers start out with no special state.
        State::NothingInParticular
    }
}

impl<W> Serializer<W>
where
    W: io::Write,
{
    /// Creates a new YAML serializer.
    pub fn new(writer: W) -> Result<Self> {
        SerializerBuilder::new().build(writer)
    }

    /// Calls [`.flush()`](io::Write::flush) on the underlying `io::Write`
    /// object.
    pub fn flush(&mut self) -> Result<()> {
        self.emitter.flush()?;
        Ok(())
    }

    /// Return the underlying `io::Write` object from the `Serializer`.
    ///
    /// # Errors
    ///
    /// Returns an error if the writer has already been taken.
    pub fn into_inner(mut self) -> Result<W> {
        self.emitter.emit(Event::StreamEnd)?;
        self.emitter.flush()?;
        let writer = self.emitter.into_inner()?;
        Ok(writer)
    }

    fn emit_scalar(&mut self, mut scalar: Scalar) -> Result<()> {
        self.flush_mapping_start()?;
        if let Some(tag) = self.take_tag() {
            scalar.tag = Some(tag);
        }
        scalar.anchor = self.pending_anchor.take();
        if let Some(ref a) = scalar.anchor {
            self.anchors.insert(a.clone());
        }
        self.value_start()?;
        self.emitter.emit(Event::Scalar(scalar))?;
        self.value_end()
    }

    fn emit_sequence_start(&mut self, style: SequenceStyle) -> Result<()> {
        self.flush_mapping_start()?;
        self.value_start()?;
        let tag = self.take_tag();
        let anchor = self.pending_anchor.take();
       if let Some(ref a) = anchor {
           self.anchors.insert(a.clone());
       }
       let style = self.next_sequence_style.take().unwrap_or(style);
        let mut sequence = Sequence::with_style(style);
        sequence.anchor = anchor;
        sequence.tag = tag;
        self.emitter.emit(Event::SequenceStart(sequence))?;
        Ok(())
    }

    fn emit_sequence_end(&mut self) -> Result<()> {
        self.emitter.emit(Event::SequenceEnd)?;
        self.value_end()
    }

    fn emit_mapping_start(&mut self) -> Result<()> {
        self.flush_mapping_start()?;
        self.value_start()?;
        let tag = self.take_tag();
        let anchor = self.pending_anchor.take();
        if let Some(ref a) = anchor {
            self.anchors.insert(a.clone());
        }
        self.emitter
            .emit(Event::MappingStart(Mapping { anchor, tag }))?;
        Ok(())
    }

    fn emit_mapping_end(&mut self) -> Result<()> {
        self.emitter.emit(Event::MappingEnd)?;
        self.value_end()
    }

    fn emit_alias(&mut self, anchor: &str) -> Result<()> {
        if self.check_missing_anchors && !self.anchors.contains(anchor) {
            use crate::libyaml::error::Mark;
            use crate::libyaml::parser::Anchor as YamlAnchor;
            let mark = unsafe { mem::MaybeUninit::<Mark>::zeroed().assume_init() };
            let missing = YamlAnchor(anchor.as_bytes().to_vec().into_boxed_slice());
            return Err(error::new(ErrorImpl::UnknownAnchor(mark, missing)));
        }
        self.flush_mapping_start()?;
        self.value_start()?;
        self.emitter.emit(Event::Alias(anchor.to_owned()))?;
        self.value_end()
    }

    fn value_start(&mut self) -> Result<()> {
        if self.depth == 0 {
            self.emitter.emit(Event::DocumentStart)?;
        }
        self.depth += 1;
        Ok(())
    }

    fn value_end(&mut self) -> Result<()> {
        self.depth -= 1;
        if self.depth == 0 {
            self.emitter.emit(Event::DocumentEnd)?;
        }
        Ok(())
    }

    fn take_tag(&mut self) -> Option<String> {
        if let State::FoundTag(mut tag) = mem::take(&mut self.state) {
            if !tag.starts_with('!') {
                tag.insert(0, '!');
            }
            Some(tag)
        } else {
            None
        }
    }

    fn flush_mapping_start(&mut self) -> Result<()> {
        if let State::CheckForTag = self.state {
            self.state = State::NothingInParticular;
            self.emit_mapping_start()?;
        } else if let State::CheckForDuplicateTag = self.state {
            self.state = State::NothingInParticular;
        }
        Ok(())
    }
}

impl<W> ser::Serializer for &mut Serializer<W>
where
    W: io::Write,
{
    type Ok = ();
    type Error = Error;

    type SerializeSeq = Self;
    type SerializeTuple = Self;
    type SerializeTupleStruct = Self;
    type SerializeTupleVariant = Self;
    type SerializeMap = Self;
    type SerializeStruct = Self;
    type SerializeStructVariant = Self;

    fn serialize_bool(self, v: bool) -> Result<()> {
        self.emit_scalar(Scalar {
            anchor: None,
            tag: None,
            value: if v { "true" } else { "false" },
            style: self.default_scalar_style,
        })
    }

    fn serialize_i8(self, v: i8) -> Result<()> {
        self.emit_scalar(Scalar {
            anchor: None,
            tag: None,
            value: itoa::Buffer::new().format(v),
            style: self.default_scalar_style,
        })
    }

    fn serialize_i16(self, v: i16) -> Result<()> {
        self.emit_scalar(Scalar {
            anchor: None,
            tag: None,
            value: itoa::Buffer::new().format(v),
            style: self.default_scalar_style,
        })
    }

    fn serialize_i32(self, v: i32) -> Result<()> {
        self.emit_scalar(Scalar {
            anchor: None,
            tag: None,
            value: itoa::Buffer::new().format(v),
            style: self.default_scalar_style,
        })
    }

    fn serialize_i64(self, v: i64) -> Result<()> {
        self.emit_scalar(Scalar {
            anchor: None,
            tag: None,
            value: itoa::Buffer::new().format(v),
            style: self.default_scalar_style,
        })
    }

    fn serialize_i128(self, v: i128) -> Result<()> {
        self.emit_scalar(Scalar {
            anchor: None,
            tag: None,
            value: itoa::Buffer::new().format(v),
            style: self.default_scalar_style,
        })
    }

    fn serialize_u8(self, v: u8) -> Result<()> {
        self.emit_scalar(Scalar {
            anchor: None,
            tag: None,
            value: itoa::Buffer::new().format(v),
            style: self.default_scalar_style,
        })
    }

    fn serialize_u16(self, v: u16) -> Result<()> {
        self.emit_scalar(Scalar {
            anchor: None,
            tag: None,
            value: itoa::Buffer::new().format(v),
            style: self.default_scalar_style,
        })
    }

    fn serialize_u32(self, v: u32) -> Result<()> {
        self.emit_scalar(Scalar {
            anchor: None,
            tag: None,
            value: itoa::Buffer::new().format(v),
            style: self.default_scalar_style,
        })
    }

    fn serialize_u64(self, v: u64) -> Result<()> {
        self.emit_scalar(Scalar {
            anchor: None,
            tag: None,
            value: itoa::Buffer::new().format(v),
            style: self.default_scalar_style,
        })
    }

    fn serialize_u128(self, v: u128) -> Result<()> {
        self.emit_scalar(Scalar {
            anchor: None,
            tag: None,
            value: itoa::Buffer::new().format(v),
            style: self.default_scalar_style,
        })
    }

    fn serialize_f32(self, v: f32) -> Result<()> {
        let mut buffer = ryu::Buffer::new();
        self.emit_scalar(Scalar {
            anchor: None,
            tag: None,
            value: match v.classify() {
                num::FpCategory::Infinite if v.is_sign_positive() => ".inf",
                num::FpCategory::Infinite => "-.inf",
                num::FpCategory::Nan => ".nan",
                _ => buffer.format_finite(v),
            },
            style: self.default_scalar_style,
        })
    }

    fn serialize_f64(self, v: f64) -> Result<()> {
        let mut buffer = ryu::Buffer::new();
        self.emit_scalar(Scalar {
            anchor: None,
            tag: None,
            value: match v.classify() {
                num::FpCategory::Infinite if v.is_sign_positive() => ".inf",
                num::FpCategory::Infinite => "-.inf",
                num::FpCategory::Nan => ".nan",
                _ => buffer.format_finite(v),
            },
            style: self.default_scalar_style,
        })
    }

    fn serialize_char(self, value: char) -> Result<()> {
        self.emit_scalar(Scalar {
            anchor: None,
            tag: None,
            value: value.encode_utf8(&mut [0u8; 4]),
            style: ScalarStyle::SingleQuoted,
        })
    }

    fn serialize_str(self, value: &str) -> Result<()> {
        struct InferScalarStyle;

        impl Visitor<'_> for InferScalarStyle {
            type Value = ScalarStyle;

            fn expecting(&self, formatter: &mut fmt::Formatter) -> fmt::Result {
                formatter.write_str("I wonder")
            }

            fn visit_bool<E>(self, _v: bool) -> Result<Self::Value, E> {
                Ok(ScalarStyle::SingleQuoted)
            }

            fn visit_i64<E>(self, _v: i64) -> Result<Self::Value, E> {
                Ok(ScalarStyle::SingleQuoted)
            }

            fn visit_i128<E>(self, _v: i128) -> Result<Self::Value, E> {
                Ok(ScalarStyle::SingleQuoted)
            }

            fn visit_u64<E>(self, _v: u64) -> Result<Self::Value, E> {
                Ok(ScalarStyle::SingleQuoted)
            }

            fn visit_u128<E>(self, _v: u128) -> Result<Self::Value, E> {
                Ok(ScalarStyle::SingleQuoted)
            }

            fn visit_f64<E>(self, _v: f64) -> Result<Self::Value, E> {
                Ok(ScalarStyle::SingleQuoted)
            }

            fn visit_str<E>(self, v: &str) -> Result<Self::Value, E> {
                Ok(if crate::de::digits_but_not_number(v) {
                    ScalarStyle::SingleQuoted
                } else {
                    ScalarStyle::Any
                })
            }

            fn visit_unit<E>(self) -> Result<Self::Value, E> {
                Ok(ScalarStyle::SingleQuoted)
            }
        }

        let style = if value.contains('\n') {
            ScalarStyle::Literal
        } else {
            let result = crate::de::visit_untagged_scalar(
                InferScalarStyle,
                value,
                None,
                libyaml::parser::ScalarStyle::Plain,
            );
            result.unwrap_or(ScalarStyle::Any)
        };

        self.emit_scalar(Scalar {
            anchor: None,
            tag: None,
            value,
            style,
        })
    }

    fn serialize_bytes(self, value: &[u8]) -> Result<()> {
        let encoded = BASE64_STANDARD.encode(value);
        self.emit_scalar(Scalar {
            anchor: None,
            tag: Some(Tag::BINARY.into()),
            value: &encoded,
            style: self.default_scalar_style,
        })
    }

    fn serialize_unit(self) -> Result<()> {
        self.emit_scalar(Scalar {
            anchor: None,
            tag: None,
            value: "null",
            style: self.default_scalar_style,
        })
    }

    fn serialize_unit_struct(self, _name: &'static str) -> Result<()> {
        self.serialize_unit()
    }

    fn serialize_unit_variant(
        self,
        _name: &'static str,
        _variant_index: u32,
        variant: &'static str,
    ) -> Result<()> {
        self.serialize_str(variant)
    }

    fn serialize_newtype_struct<T>(mut self, name: &'static str, value: &T) -> Result<()>
    where
        T: ?Sized + ser::Serialize,
    {
        if name == ALIAS_NEWTYPE {
            value.serialize(AliasHelper { ser: &mut self })
        } else if name == ANCHOR_NEWTYPE {
            value.serialize(AnchorHelper { ser: &mut self })
        } else if name == FLOW_SEQ_NEWTYPE {
            self.next_sequence_style = Some(SequenceStyle::Flow);
            let result = value.serialize(&mut *self);
            if self.next_sequence_style.is_some() {
                self.next_sequence_style = None;
                return Err(ser::Error::custom("flow sequence newtype must serialize a sequence"));
            }
            result
        } else {
            value.serialize(self)
        }
    }

    fn serialize_newtype_variant<T>(
        self,
        _name: &'static str,
        _variant_index: u32,
        variant: &'static str,
        value: &T,
    ) -> Result<()>
    where
        T: ?Sized + ser::Serialize,
    {
        self.emit_mapping_start()?;
        self.serialize_str(variant)?;
        value.serialize(&mut *self)?;
        self.emit_mapping_end()
    }

    fn serialize_none(self) -> Result<()> {
        self.serialize_unit()
    }

    fn serialize_some<V>(self, value: &V) -> Result<()>
    where
        V: ?Sized + ser::Serialize,
    {
        value.serialize(self)
    }

    fn serialize_seq(self, _len: Option<usize>) -> Result<Self::SerializeSeq> {
        self.emit_sequence_start(SequenceStyle::Any)?;
        Ok(self)
    }

    fn serialize_tuple(self, _len: usize) -> Result<Self::SerializeTuple> {
        self.emit_sequence_start(SequenceStyle::Any)?;
        Ok(self)
    }

    fn serialize_tuple_struct(
        self,
        _name: &'static str,
        _len: usize,
    ) -> Result<Self::SerializeTupleStruct> {
        self.emit_sequence_start(SequenceStyle::Any)?;
        Ok(self)
    }

    fn serialize_tuple_variant(
        self,
        _enm: &'static str,
        _idx: u32,
        variant: &'static str,
        _len: usize,
    ) -> Result<Self::SerializeTupleVariant> {
        self.emit_mapping_start()?;
        self.serialize_str(variant)?;
        self.emit_sequence_start(SequenceStyle::Any)?;
        Ok(self)
    }

    fn serialize_map(self, len: Option<usize>) -> Result<Self::SerializeMap> {
        if len == Some(1) {
            self.state = if let State::FoundTag(_) = self.state {
                self.emit_mapping_start()?;
                State::CheckForDuplicateTag
            } else {
                State::CheckForTag
            };
        } else {
            self.emit_mapping_start()?;
        }
        Ok(self)
    }

    fn serialize_struct(self, _name: &'static str, _len: usize) -> Result<Self::SerializeStruct> {
        self.emit_mapping_start()?;
        Ok(self)
    }

    fn serialize_struct_variant(
        self,
        _enm: &'static str,
        _idx: u32,
        variant: &'static str,
        _len: usize,
    ) -> Result<Self::SerializeStructVariant> {
        self.emit_mapping_start()?;
        self.serialize_str(variant)?;
        self.emit_mapping_start()?;
        Ok(self)
    }

    fn collect_str<T>(self, value: &T) -> Result<Self::Ok>
    where
        T: ?Sized + Display,
    {
        let string = if let State::CheckForTag | State::CheckForDuplicateTag = self.state {
            match tagged::check_for_tag(value) {
                MaybeTag::Error => return Err(error::new(ErrorImpl::TagError)),
                MaybeTag::NotTag(string) => string,
                MaybeTag::Tag(string) => {
                    self.state = State::FoundTag(string);
                    return Ok(());
                }
            }
        } else {
            value.to_string()
        };

        self.serialize_str(&string)
    }
}

impl<W> ser::SerializeSeq for &mut Serializer<W>
where
    W: io::Write,
{
    type Ok = ();
    type Error = Error;

    fn serialize_element<T>(&mut self, elem: &T) -> Result<()>
    where
        T: ?Sized + ser::Serialize,
    {
        elem.serialize(&mut **self)
    }

    fn end(self) -> Result<()> {
        self.emit_sequence_end()?;
        if let Some(tag) = self.tag_stack.pop() {
            self.state = State::FoundTag(tag);
        }
        Ok(())
    }
}

impl<W> ser::SerializeTuple for &mut Serializer<W>
where
    W: io::Write,
{
    type Ok = ();
    type Error = Error;

    fn serialize_element<T>(&mut self, elem: &T) -> Result<()>
    where
        T: ?Sized + ser::Serialize,
    {
        elem.serialize(&mut **self)
    }

    fn end(self) -> Result<()> {
        self.emit_sequence_end()
    }
}

impl<W> ser::SerializeTupleStruct for &mut Serializer<W>
where
    W: io::Write,
{
    type Ok = ();
    type Error = Error;

    fn serialize_field<V>(&mut self, value: &V) -> Result<()>
    where
        V: ?Sized + ser::Serialize,
    {
        value.serialize(&mut **self)
    }

    fn end(self) -> Result<()> {
        self.emit_sequence_end()
    }
}

impl<W> ser::SerializeTupleVariant for &mut Serializer<W>
where
    W: io::Write,
{
    type Ok = ();
    type Error = Error;

    fn serialize_field<V>(&mut self, v: &V) -> Result<()>
    where
        V: ?Sized + ser::Serialize,
    {
        v.serialize(&mut **self)
    }

    fn end(self) -> Result<()> {
        self.emit_sequence_end()?;
        self.emit_mapping_end()
    }
}

impl<W> ser::SerializeMap for &mut Serializer<W>
where
    W: io::Write,
{
    type Ok = ();
    type Error = Error;

    fn serialize_key<T>(&mut self, key: &T) -> Result<()>
    where
        T: ?Sized + ser::Serialize,
    {
        self.flush_mapping_start()?;
        key.serialize(&mut **self)
    }

    fn serialize_value<T>(&mut self, value: &T) -> Result<()>
    where
        T: ?Sized + ser::Serialize,
    {
        value.serialize(&mut **self)
    }

    fn serialize_entry<K, V>(&mut self, key: &K, value: &V) -> Result<(), Self::Error>
    where
        K: ?Sized + ser::Serialize,
        V: ?Sized + ser::Serialize,
    {
        key.serialize(&mut **self)?;
        let tagged = matches!(self.state, State::FoundTag(_));
        value.serialize(&mut **self)?;
        if tagged {
            self.state = State::AlreadyTagged;
        }
        Ok(())
    }

    fn end(self) -> Result<()> {
        if let State::CheckForTag = self.state {
            self.emit_mapping_start()?;
        }
        if !matches!(self.state, State::AlreadyTagged) {
            self.emit_mapping_end()?;
        }
        self.state = State::NothingInParticular;
        Ok(())
    }
}

impl<W> ser::SerializeStruct for &mut Serializer<W>
where
    W: io::Write,
{
    type Ok = ();
    type Error = Error;

    fn serialize_field<V>(&mut self, key: &'static str, value: &V) -> Result<()>
    where
        V: ?Sized + ser::Serialize,
    {
        self.serialize_str(key)?;
        value.serialize(&mut **self)
    }

    fn end(self) -> Result<()> {
        self.emit_mapping_end()?;
        if let Some(tag) = self.tag_stack.pop() {
            self.state = State::FoundTag(tag);
        }
        Ok(())
    }
}

impl<W> ser::SerializeStructVariant for &mut Serializer<W>
where
    W: io::Write,
{
    type Ok = ();
    type Error = Error;

    fn serialize_field<V>(&mut self, field: &'static str, v: &V) -> Result<()>
    where
        V: ?Sized + ser::Serialize,
    {
        self.serialize_str(field)?;
        v.serialize(&mut **self)
    }

    fn end(self) -> Result<()> {
        self.emit_mapping_end()?;
        self.emit_mapping_end()
    }
}

struct AnchorHelper<'a, W>
where
    W: io::Write,
{
    ser: &'a mut Serializer<W>,
}

struct AnchorSeq<'a, W>
where
    W: io::Write,
{
    ser: &'a mut Serializer<W>,
    state: AnchorState,
}

enum AnchorState {
    Anchor,
    Value,
    Done,
}

struct AnchorName<'a, W>
where
    W: io::Write,
{
    ser: &'a mut Serializer<W>,
}

#[inline]
fn anchor_must_be_string<T>() -> Result<T> {
    Err(ser::Error::custom("anchor must be a string"))
}

impl<'a, W> ser::Serializer for AnchorHelper<'a, W>
where
    W: io::Write,
{
    type Ok = ();
    type Error = Error;

    type SerializeSeq = AnchorSeq<'a, W>;
    type SerializeTuple = AnchorSeq<'a, W>;
    type SerializeTupleStruct = AnchorSeq<'a, W>;
    type SerializeTupleVariant = ser::Impossible<Self::Ok, Self::Error>;
    type SerializeMap = ser::Impossible<Self::Ok, Self::Error>;
    type SerializeStruct = ser::Impossible<Self::Ok, Self::Error>;
    type SerializeStructVariant = ser::Impossible<Self::Ok, Self::Error>;

    fn serialize_seq(self, len: Option<usize>) -> Result<Self::SerializeSeq, Self::Error> {
        if len != Some(2) {
            return Err(ser::Error::custom("anchor requires tuple of (name, value)"));
        }
        Ok(AnchorSeq {
            ser: self.ser,
            state: AnchorState::Anchor,
        })
    }

    fn serialize_tuple(self, len: usize) -> Result<Self::SerializeTuple, Self::Error> {
        if len != 2 {
            return Err(ser::Error::custom("anchor requires tuple of (name, value)"));
        }
        Ok(AnchorSeq {
            ser: self.ser,
            state: AnchorState::Anchor,
        })
    }

    fn serialize_tuple_struct(
        self,
        _name: &'static str,
        len: usize,
    ) -> Result<Self::SerializeTupleStruct, Self::Error> {
        if len != 2 {
            return Err(ser::Error::custom("anchor requires tuple of (name, value)"));
        }
        Ok(AnchorSeq {
            ser: self.ser,
            state: AnchorState::Anchor,
        })
    }

    fn serialize_bool(self, _v: bool) -> Result<Self::Ok, Self::Error> {
        Err(ser::Error::custom("anchor requires tuple of (name, value)"))
    }
    fn serialize_i8(self, _v: i8) -> Result<Self::Ok, Self::Error> {
        Err(ser::Error::custom("anchor requires tuple of (name, value)"))
    }
    fn serialize_i16(self, _v: i16) -> Result<Self::Ok, Self::Error> {
        Err(ser::Error::custom("anchor requires tuple of (name, value)"))
    }
    fn serialize_i32(self, _v: i32) -> Result<Self::Ok, Self::Error> {
        Err(ser::Error::custom("anchor requires tuple of (name, value)"))
    }
    fn serialize_i64(self, _v: i64) -> Result<Self::Ok, Self::Error> {
        Err(ser::Error::custom("anchor requires tuple of (name, value)"))
    }
    fn serialize_i128(self, _v: i128) -> Result<Self::Ok, Self::Error> {
        Err(ser::Error::custom("anchor requires tuple of (name, value)"))
    }
    fn serialize_u8(self, _v: u8) -> Result<Self::Ok, Self::Error> {
        Err(ser::Error::custom("anchor requires tuple of (name, value)"))
    }
    fn serialize_u16(self, _v: u16) -> Result<Self::Ok, Self::Error> {
        Err(ser::Error::custom("anchor requires tuple of (name, value)"))
    }
    fn serialize_u32(self, _v: u32) -> Result<Self::Ok, Self::Error> {
        Err(ser::Error::custom("anchor requires tuple of (name, value)"))
    }
    fn serialize_u64(self, _v: u64) -> Result<Self::Ok, Self::Error> {
        Err(ser::Error::custom("anchor requires tuple of (name, value)"))
    }
    fn serialize_u128(self, _v: u128) -> Result<Self::Ok, Self::Error> {
        Err(ser::Error::custom("anchor requires tuple of (name, value)"))
    }
    fn serialize_f32(self, _v: f32) -> Result<Self::Ok, Self::Error> {
        Err(ser::Error::custom("anchor requires tuple of (name, value)"))
    }
    fn serialize_f64(self, _v: f64) -> Result<Self::Ok, Self::Error> {
        Err(ser::Error::custom("anchor requires tuple of (name, value)"))
    }
    fn serialize_char(self, _v: char) -> Result<Self::Ok, Self::Error> {
        Err(ser::Error::custom("anchor requires tuple of (name, value)"))
    }
    fn serialize_str(self, _v: &str) -> Result<Self::Ok, Self::Error> {
        Err(ser::Error::custom("anchor requires tuple of (name, value)"))
    }
    fn serialize_bytes(self, _v: &[u8]) -> Result<Self::Ok, Self::Error> {
        Err(ser::Error::custom("anchor requires tuple of (name, value)"))
    }
    fn serialize_none(self) -> Result<Self::Ok, Self::Error> {
        Err(ser::Error::custom("anchor requires tuple of (name, value)"))
    }
    fn serialize_some<T>(self, _value: &T) -> Result<Self::Ok, Self::Error>
    where
        T: ?Sized + ser::Serialize,
    {
        Err(ser::Error::custom("anchor requires tuple of (name, value)"))
    }
    fn serialize_unit(self) -> Result<Self::Ok, Self::Error> {
        Err(ser::Error::custom("anchor requires tuple of (name, value)"))
    }
    fn serialize_unit_struct(self, _name: &'static str) -> Result<Self::Ok, Self::Error> {
        Err(ser::Error::custom("anchor requires tuple of (name, value)"))
    }
    fn serialize_unit_variant(
        self,
        _name: &'static str,
        _variant_index: u32,
        _variant: &'static str,
    ) -> Result<Self::Ok, Self::Error> {
        Err(ser::Error::custom("anchor requires tuple of (name, value)"))
    }
    fn serialize_newtype_struct<T>(
        self,
        _name: &'static str,
        _value: &T,
    ) -> Result<Self::Ok, Self::Error>
    where
        T: ?Sized + ser::Serialize,
    {
        Err(ser::Error::custom("anchor requires tuple of (name, value)"))
    }
    fn serialize_newtype_variant<T>(
        self,
        _name: &'static str,
        _variant_index: u32,
        _variant: &'static str,
        _value: &T,
    ) -> Result<Self::Ok, Self::Error>
    where
        T: ?Sized + ser::Serialize,
    {
        Err(ser::Error::custom("anchor requires tuple of (name, value)"))
    }
    fn serialize_tuple_variant(
        self,
        _name: &'static str,
        _variant_index: u32,
        _variant: &'static str,
        _len: usize,
    ) -> Result<Self::SerializeTupleVariant, Self::Error> {
        Err(ser::Error::custom("anchor requires tuple of (name, value)"))
    }
    fn serialize_map(self, _len: Option<usize>) -> Result<Self::SerializeMap, Self::Error> {
        Err(ser::Error::custom("anchor requires tuple of (name, value)"))
    }
    fn serialize_struct(
        self,
        _name: &'static str,
        _len: usize,
    ) -> Result<Self::SerializeStruct, Self::Error> {
        Err(ser::Error::custom("anchor requires tuple of (name, value)"))
    }
    fn serialize_struct_variant(
        self,
        _name: &'static str,
        _variant_index: u32,
        _variant: &'static str,
        _len: usize,
    ) -> Result<Self::SerializeStructVariant, Self::Error> {
        Err(ser::Error::custom("anchor requires tuple of (name, value)"))
    }
}

impl<'a, W> ser::SerializeSeq for AnchorSeq<'a, W>
where
    W: io::Write,
{
    type Ok = ();
    type Error = Error;

    fn serialize_element<T>(&mut self, elem: &T) -> Result<(), Error>
    where
        T: ?Sized + ser::Serialize,
    {
        match self.state {
            AnchorState::Anchor => {
                elem.serialize(AnchorName { ser: self.ser })?;
                self.state = AnchorState::Value;
                Ok(())
            }
            AnchorState::Value => {
                elem.serialize(&mut *self.ser)?;
                self.state = AnchorState::Done;
                Ok(())
            }
            AnchorState::Done => Err(ser::Error::custom("anchor accepts only two elements")),
        }
    }

    fn end(self) -> Result<(), Error> {
        if matches!(self.state, AnchorState::Value | AnchorState::Anchor) {
            Err(ser::Error::custom("anchor requires tuple of (name, value)"))
        } else {
            Ok(())
        }
    }
}

impl<'a, W> ser::SerializeTuple for AnchorSeq<'a, W>
where
    W: io::Write,
{
    type Ok = ();
    type Error = Error;

    fn serialize_element<T>(&mut self, elem: &T) -> Result<(), Error>
    where
        T: ?Sized + ser::Serialize,
    {
        ser::SerializeSeq::serialize_element(self, elem)
    }

    fn end(self) -> Result<(), Error> {
        ser::SerializeSeq::end(self)
    }
}

impl<'a, W> ser::SerializeTupleStruct for AnchorSeq<'a, W>
where
    W: io::Write,
{
    type Ok = ();
    type Error = Error;

    fn serialize_field<T>(&mut self, v: &T) -> Result<(), Error>
    where
        T: ?Sized + ser::Serialize,
    {
        ser::SerializeSeq::serialize_element(self, v)
    }

    fn end(self) -> Result<(), Error> {
        ser::SerializeSeq::end(self)
    }
}

impl<'a, W> ser::Serializer for AnchorName<'a, W>
where
    W: io::Write,
{
    type Ok = ();
    type Error = Error;

    type SerializeSeq = ser::Impossible<Self::Ok, Self::Error>;
    type SerializeTuple = ser::Impossible<Self::Ok, Self::Error>;
    type SerializeTupleStruct = ser::Impossible<Self::Ok, Self::Error>;
    type SerializeTupleVariant = ser::Impossible<Self::Ok, Self::Error>;
    type SerializeMap = ser::Impossible<Self::Ok, Self::Error>;
    type SerializeStruct = ser::Impossible<Self::Ok, Self::Error>;
    type SerializeStructVariant = ser::Impossible<Self::Ok, Self::Error>;

    fn serialize_str(self, value: &str) -> Result<Self::Ok, Self::Error> {
        self.ser.pending_anchor = Some(value.to_owned());
        Ok(())
    }

    fn serialize_bool(self, _v: bool) -> Result<Self::Ok, Self::Error> {
        anchor_must_be_string()
    }
    fn serialize_i8(self, _v: i8) -> Result<Self::Ok, Self::Error> {
        anchor_must_be_string()
    }
    fn serialize_i16(self, _v: i16) -> Result<Self::Ok, Self::Error> {
        anchor_must_be_string()
    }
    fn serialize_i32(self, _v: i32) -> Result<Self::Ok, Self::Error> {
        anchor_must_be_string()
    }
    fn serialize_i64(self, _v: i64) -> Result<Self::Ok, Self::Error> {
        anchor_must_be_string()
    }
    fn serialize_i128(self, _v: i128) -> Result<Self::Ok, Self::Error> {
        anchor_must_be_string()
    }
    fn serialize_u8(self, _v: u8) -> Result<Self::Ok, Self::Error> {
        anchor_must_be_string()
    }
    fn serialize_u16(self, _v: u16) -> Result<Self::Ok, Self::Error> {
        anchor_must_be_string()
    }
    fn serialize_u32(self, _v: u32) -> Result<Self::Ok, Self::Error> {
        anchor_must_be_string()
    }
    fn serialize_u64(self, _v: u64) -> Result<Self::Ok, Self::Error> {
        anchor_must_be_string()
    }
    fn serialize_u128(self, _v: u128) -> Result<Self::Ok, Self::Error> {
        anchor_must_be_string()
    }
    fn serialize_f32(self, _v: f32) -> Result<Self::Ok, Self::Error> {
        anchor_must_be_string()
    }
    fn serialize_f64(self, _v: f64) -> Result<Self::Ok, Self::Error> {
        anchor_must_be_string()
    }
    fn serialize_char(self, _v: char) -> Result<Self::Ok, Self::Error> {
        anchor_must_be_string()
    }
    fn serialize_bytes(self, _v: &[u8]) -> Result<Self::Ok, Self::Error> {
        anchor_must_be_string()
    }
    fn serialize_none(self) -> Result<Self::Ok, Self::Error> {
        anchor_must_be_string()
    }
    fn serialize_some<T>(self, _value: &T) -> Result<Self::Ok, Self::Error>
    where
        T: ?Sized + ser::Serialize,
    {
        anchor_must_be_string()
    }
    fn serialize_unit(self) -> Result<Self::Ok, Self::Error> {
        anchor_must_be_string()
    }
    fn serialize_unit_struct(self, _name: &'static str) -> Result<Self::Ok, Self::Error> {
        anchor_must_be_string()
    }
    fn serialize_unit_variant(
        self,
        _name: &'static str,
        _variant_index: u32,
        _variant: &'static str,
    ) -> Result<Self::Ok, Self::Error> {
        anchor_must_be_string()
    }
    fn serialize_newtype_struct<T>(
        self,
        _name: &'static str,
        _value: &T,
    ) -> Result<Self::Ok, Self::Error>
    where
        T: ?Sized + ser::Serialize,
    {
        anchor_must_be_string()
    }
    fn serialize_newtype_variant<T>(
        self,
        _name: &'static str,
        _variant_index: u32,
        _variant: &'static str,
        _value: &T,
    ) -> Result<Self::Ok, Self::Error>
    where
        T: ?Sized + ser::Serialize,
    {
        anchor_must_be_string()
    }
    fn serialize_tuple_variant(
        self,
        _name: &'static str,
        _variant_index: u32,
        _variant: &'static str,
        _len: usize,
    ) -> Result<Self::SerializeTupleVariant, Self::Error> {
        anchor_must_be_string()
    }
    fn serialize_seq(self, _len: Option<usize>) -> Result<Self::SerializeSeq, Self::Error> {
        anchor_must_be_string()
    }
    fn serialize_tuple(self, _len: usize) -> Result<Self::SerializeTuple, Self::Error> {
        anchor_must_be_string()
    }
    fn serialize_tuple_struct(
        self,
        _name: &'static str,
        _len: usize,
    ) -> Result<Self::SerializeTupleStruct, Self::Error> {
        anchor_must_be_string()
    }
    fn serialize_map(self, _len: Option<usize>) -> Result<Self::SerializeMap, Self::Error> {
        anchor_must_be_string()
    }
    fn serialize_struct(
        self,
        _name: &'static str,
        _len: usize,
    ) -> Result<Self::SerializeStruct, Self::Error> {
        anchor_must_be_string()
    }
    fn serialize_struct_variant(
        self,
        _name: &'static str,
        _variant_index: u32,
        _variant: &'static str,
        _len: usize,
    ) -> Result<Self::SerializeStructVariant, Self::Error> {
        anchor_must_be_string()
    }
}

struct AliasHelper<'a, W>
where
    W: io::Write,
{
    ser: &'a mut Serializer<W>,
}

#[inline]
fn alias_must_be_string<T>() -> Result<T> {
    Err(ser::Error::custom("alias must be a string"))
}

impl<'a, W> ser::Serializer for AliasHelper<'a, W>
where
    W: io::Write,
{
    type Ok = ();
    type Error = Error;

    type SerializeSeq = ser::Impossible<Self::Ok, Self::Error>;
    type SerializeTuple = ser::Impossible<Self::Ok, Self::Error>;
    type SerializeTupleStruct = ser::Impossible<Self::Ok, Self::Error>;
    type SerializeTupleVariant = ser::Impossible<Self::Ok, Self::Error>;
    type SerializeMap = ser::Impossible<Self::Ok, Self::Error>;
    type SerializeStruct = ser::Impossible<Self::Ok, Self::Error>;
    type SerializeStructVariant = ser::Impossible<Self::Ok, Self::Error>;

    fn serialize_str(self, value: &str) -> Result<Self::Ok, Self::Error> {
        self.ser.emit_alias(value)
    }

    fn serialize_bool(self, _v: bool) -> Result<Self::Ok, Self::Error> {
        alias_must_be_string()
    }
    fn serialize_i8(self, _v: i8) -> Result<Self::Ok, Self::Error> {
        alias_must_be_string()
    }
    fn serialize_i16(self, _v: i16) -> Result<Self::Ok, Self::Error> {
        alias_must_be_string()
    }
    fn serialize_i32(self, _v: i32) -> Result<Self::Ok, Self::Error> {
        alias_must_be_string()
    }
    fn serialize_i64(self, _v: i64) -> Result<Self::Ok, Self::Error> {
        alias_must_be_string()
    }
    fn serialize_i128(self, _v: i128) -> Result<Self::Ok, Self::Error> {
        alias_must_be_string()
    }
    fn serialize_u8(self, _v: u8) -> Result<Self::Ok, Self::Error> {
        alias_must_be_string()
    }
    fn serialize_u16(self, _v: u16) -> Result<Self::Ok, Self::Error> {
        alias_must_be_string()
    }
    fn serialize_u32(self, _v: u32) -> Result<Self::Ok, Self::Error> {
        alias_must_be_string()
    }
    fn serialize_u64(self, _v: u64) -> Result<Self::Ok, Self::Error> {
        alias_must_be_string()
    }
    fn serialize_u128(self, _v: u128) -> Result<Self::Ok, Self::Error> {
        alias_must_be_string()
    }
    fn serialize_f32(self, _v: f32) -> Result<Self::Ok, Self::Error> {
        alias_must_be_string()
    }
    fn serialize_f64(self, _v: f64) -> Result<Self::Ok, Self::Error> {
        alias_must_be_string()
    }
    fn serialize_char(self, _v: char) -> Result<Self::Ok, Self::Error> {
        alias_must_be_string()
    }
    fn serialize_bytes(self, _v: &[u8]) -> Result<Self::Ok, Self::Error> {
        alias_must_be_string()
    }
    fn serialize_none(self) -> Result<Self::Ok, Self::Error> {
        alias_must_be_string()
    }
    fn serialize_some<T>(self, _value: &T) -> Result<Self::Ok, Self::Error>
    where
        T: ?Sized + ser::Serialize,
    {
        alias_must_be_string()
    }
    fn serialize_unit(self) -> Result<Self::Ok, Self::Error> {
        alias_must_be_string()
    }
    fn serialize_unit_struct(self, _name: &'static str) -> Result<Self::Ok, Self::Error> {
        alias_must_be_string()
    }
    fn serialize_unit_variant(
        self,
        _name: &'static str,
        _variant_index: u32,
        _variant: &'static str,
    ) -> Result<Self::Ok, Self::Error> {
        alias_must_be_string()
    }
    fn serialize_newtype_struct<T>(
        self,
        _name: &'static str,
        _value: &T,
    ) -> Result<Self::Ok, Self::Error>
    where
        T: ?Sized + ser::Serialize,
    {
        alias_must_be_string()
    }
    fn serialize_newtype_variant<T>(
        self,
        _name: &'static str,
        _variant_index: u32,
        _variant: &'static str,
        _value: &T,
    ) -> Result<Self::Ok, Self::Error>
    where
        T: ?Sized + ser::Serialize,
    {
        alias_must_be_string()
    }
    fn serialize_seq(self, _len: Option<usize>) -> Result<Self::SerializeSeq, Self::Error> {
        alias_must_be_string()
    }
    fn serialize_tuple(self, _len: usize) -> Result<Self::SerializeTuple, Self::Error> {
        alias_must_be_string()
    }
    fn serialize_tuple_struct(
        self,
        _name: &'static str,
        _len: usize,
    ) -> Result<Self::SerializeTupleStruct, Self::Error> {
        alias_must_be_string()
    }
    fn serialize_tuple_variant(
        self,
        _name: &'static str,
        _variant_index: u32,
        _variant: &'static str,
        _len: usize,
    ) -> Result<Self::SerializeTupleVariant, Self::Error> {
        alias_must_be_string()
    }
    fn serialize_map(self, _len: Option<usize>) -> Result<Self::SerializeMap, Self::Error> {
        alias_must_be_string()
    }
    fn serialize_struct(
        self,
        _name: &'static str,
        _len: usize,
    ) -> Result<Self::SerializeStruct, Self::Error> {
        alias_must_be_string()
    }
    fn serialize_struct_variant(
        self,
        _name: &'static str,
        _variant_index: u32,
        _variant: &'static str,
        _len: usize,
    ) -> Result<Self::SerializeStructVariant, Self::Error> {
        alias_must_be_string()
    }
}

/// Serialize the given data structure as YAML into the IO stream.
///
/// Serialization can fail if `T`'s implementation of `Serialize` decides to
/// return an error.
pub fn to_writer<W, T>(writer: W, value: &T) -> Result<()>
where
    W: io::Write,
    T: ?Sized + ser::Serialize,
{
    let mut serializer = Serializer::new(writer)?;
    value.serialize(&mut serializer)
}

/// Serialize the given data structure as a String of YAML.
///
/// Serialization can fail if `T`'s implementation of `Serialize` decides to
/// return an error.
pub fn to_string<T>(value: &T) -> Result<String>
where
    T: ?Sized + ser::Serialize,
{
    let mut vec = Vec::with_capacity(128);
    to_writer(&mut vec, value)?;
    String::from_utf8(vec).map_err(|error| error::new(ErrorImpl::FromUtf8(error)))
}

/// Serialize the given array of data structures as multiple YAML documents into the IO stream.
pub fn to_writer_multi<W, T>(writer: W, values: &[T]) -> Result<()>
where
    W: io::Write,
    T: ser::Serialize,
{
    let mut serializer = Serializer::new(writer)?;
    for value in values {
        value.serialize(&mut serializer)?;
    }
    Ok(())
}

/// Serialize the given array of data structures as a YAML multi-document string.
pub fn to_string_multi<T>(values: &[T]) -> Result<String>
where
    T: ser::Serialize,
{
    let mut vec = Vec::with_capacity(128);
    to_writer_multi(&mut vec, values)?;
    String::from_utf8(vec).map_err(|error| error::new(ErrorImpl::FromUtf8(error)))
}<|MERGE_RESOLUTION|>--- conflicted
+++ resolved
@@ -145,11 +145,8 @@
             anchors: HashSet::new(),
             emitter,
             default_scalar_style: self.scalar_style,
-<<<<<<< HEAD
             next_sequence_style: None,
-=======
             check_missing_anchors: self.check_unresolved_anchors,
->>>>>>> 1fdde8c7
         })
     }
 }
@@ -191,12 +188,8 @@
     anchors: HashSet<String>,
     emitter: Emitter<W>,
     default_scalar_style: ScalarStyle,
-<<<<<<< HEAD
     next_sequence_style: Option<SequenceStyle>,
-=======
-    /// If set, error is returned when anchor cannot be resolved on write.
     check_missing_anchors: bool
->>>>>>> 1fdde8c7
 }
 
 enum State {
