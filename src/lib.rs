--- conflicted
+++ resolved
@@ -163,11 +163,7 @@
 pub use crate::de::{
     from_reader, from_reader_multi, from_slice, from_slice_multi, from_str, from_str_multi,
     from_str_value, digits_but_not_number, parse_bool_casefold, parse_f64,
-<<<<<<< HEAD
-    Deserializer, StreamDeserializer,
-=======
-    Deserializer, DeserializerOptions,
->>>>>>> 462bf8c6
+    Deserializer, StreamDeserializer, DeserializerOptions
 };
 pub use crate::error::{Error, Location, Result};
 pub use crate::ser::{
